import time, random, numpy as np, argparse, sys, re, os
from types import SimpleNamespace

import torch
from torch import nn
import torch.nn.functional as F
from torch.utils.data import DataLoader

from bert import BertModel
from optimizer import AdamW
from tqdm import tqdm

from datasets import SentenceClassificationDataset, SentencePairDataset, \
    load_multitask_data, load_multitask_test_data

from evaluation import model_eval_sst, test_model_multitask


TQDM_DISABLE=False

# fix the random seed
def seed_everything(seed=11711):
    random.seed(seed)
    np.random.seed(seed)
    torch.manual_seed(seed)
    torch.cuda.manual_seed(seed)
    torch.cuda.manual_seed_all(seed)
    torch.backends.cudnn.benchmark = False
    torch.backends.cudnn.deterministic = True


BERT_HIDDEN_SIZE = 768
N_SENTIMENT_CLASSES = 5


class MultitaskBERT(nn.Module):
    '''
    This module should use BERT for 3 tasks:

    - Sentiment classification (predict_sentiment)
    - Paraphrase detection (predict_paraphrase)
    - Semantic Textual Similarity (predict_similarity)
    '''
    def __init__(self, config):
        super(MultitaskBERT, self).__init__()
        # You will want to add layers here to perform the downstream tasks.
        # Pretrain mode does not require updating bert paramters.
        self.bert = BertModel.from_pretrained('bert-base-uncased')
        for param in self.bert.parameters():
            if config.option == 'pretrain':
                param.requires_grad = False
            elif config.option == 'finetune':
                param.requires_grad = True
        self.num_labels = 5
        self.linear_sentiments = nn.Linear(config.hidden_size, self.num_labels)
        self.dropout = nn.Dropout(config.hidden_dropout_prob)
        # Linear layer that projects two concatenated [CLS] embeddings into dimensions of just one [CLS] embedding
        self.fc1 = nn.Linear(config.hidden_size * 2, 1)
        self.cos = nn.CosineSimilarity(dim=1, eps=1e-6)
        # Linear layer for Classification Objective Function (SBERT Paper)
        self.linear_Wt = nn.Linear(3 * config.hidden_size, 5)
        self.softmax = nn.Softmax(dim=1)


    def forward(self, input_ids, attention_mask):
        'Takes a batch of sentences and produces embeddings for them.'
        # The final BERT embedding is the hidden state of [CLS] token (the first token)
        # Here, you can start by just returning the embeddings straight from BERT.
        # When thinking of improvements, you can later try modifying this
        # (e.g., by adding other layers).
        first_tk = self.bert.forward(input_ids=input_ids, attention_mask=attention_mask)['pooler_output']
        return first_tk


    def predict_sentiment(self, input_ids, attention_mask):
        '''Given a batch of sentences, outputs logits for classifying sentiment.
        There are 5 sentiment classes:
        (0 - negative, 1- somewhat negative, 2- neutral, 3- somewhat positive, 4- positive)
        Thus, your output should contain 5 logits for each sentence.
        '''
        first_tk = self.forward(input_ids = input_ids, attention_mask=attention_mask)
        first_tk = self.dropout(first_tk)
        first_tk = self.linear_sentiments(first_tk)
        return first_tk


    def predict_paraphrase(self,
                           input_ids_1, attention_mask_1,
                           input_ids_2, attention_mask_2):
        '''Given a batch of pairs of sentences, outputs a single logit for predicting whether they are paraphrases.
        Note that your output should be unnormalized (a logit); it will be passed to the sigmoid function
        during evaluation, and handled as a logit by the appropriate loss function.
        '''
        first_tk_1 = self.forward(input_ids=input_ids_1, attention_mask=attention_mask_1)
        first_tk_2 = self.forward(input_ids=input_ids_2, attention_mask=attention_mask_2)
        output = torch.cat((first_tk_1, first_tk_2), 1)
        output = self.fc1(output)
        return output
        


    def predict_similarity(self,
                           input_ids_1, attention_mask_1,
                           input_ids_2, attention_mask_2):
        '''Given a batch of pairs of sentences, outputs a single logit corresponding to how similar they are.
        Note that your output should be unnormalized (a logit); it will be passed to the sigmoid function
        during evaluation, and handled as a logit by the appropriate loss function.
        '''
        first_tk_1 = self.forward(input_ids=input_ids_1, attention_mask=attention_mask_1)
        first_tk_2 = self.forward(input_ids=input_ids_2, attention_mask=attention_mask_2)
<<<<<<< HEAD
        return (first_tk_1, first_tk_2)
        # output = torch.cat((first_tk_1, first_tk_2), 1)
        # output = self.fc1(output)
        # output = self.fc2(output)
        # return output
=======
        output = torch.concatenate((first_tk_1, first_tk_2, torch.sub(first_tk_1, first_tk_2)), 1)
        output = self.linear_Wt(output)
        output = self.softmax(output)
        return output
>>>>>>> 7cd7fad9




def save_model(model, optimizer, args, config, filepath):
    save_info = {
        'model': model.state_dict(),
        'optim': optimizer.state_dict(),
        'args': args,
        'model_config': config,
        'system_rng': random.getstate(),
        'numpy_rng': np.random.get_state(),
        'torch_rng': torch.random.get_rng_state(),
    }

    torch.save(save_info, filepath)
    print(f"save the model to {filepath}")


## Currently only trains on sst dataset
def train_multitask(args):
    device = torch.device('cuda') if args.use_gpu else torch.device('cpu')
    # Load data
    # Create the data and its corresponding datasets and dataloader
    sst_train_data, num_labels,para_train_data, sts_train_data = load_multitask_data(args.sst_train,args.para_train,args.sts_train, split ='train')
    sst_dev_data, num_labels,para_dev_data, sts_dev_data = load_multitask_data(args.sst_dev,args.para_dev,args.sts_dev, split ='train')

    sst_train_data = SentenceClassificationDataset(sst_train_data, args)
    sst_dev_data = SentenceClassificationDataset(sst_dev_data, args)

    sst_train_dataloader = DataLoader(sst_train_data, shuffle=True, batch_size=args.batch_size,
                                      collate_fn=sst_train_data.collate_fn)
    sst_dev_dataloader = DataLoader(sst_dev_data, shuffle=False, batch_size=args.batch_size,
                                    collate_fn=sst_dev_data.collate_fn)
    
    sts_train_data = SentencePairDataset(sts_train_data, args)
    sts_dev_data = SentencePairDataset(sts_dev_data, args)

    sts_train_dataloader = DataLoader(sts_train_data, shuffle=True, batch_size=args.batch_size,
                                      collate_fn=sts_train_data.collate_fn)
    sts_dev_dataloader = DataLoader(sts_dev_data, shuffle=False, batch_size=args.batch_size,
                                    collate_fn=sts_dev_data.collate_fn)

    # Init model
    config = {'hidden_dropout_prob': args.hidden_dropout_prob,
              'num_labels': num_labels,
              'hidden_size': 768,
              'data_dir': '.',
              'option': args.option}

    config = SimpleNamespace(**config)

    model = MultitaskBERT(config)
    model = model.to(device)

    lr = args.lr
    optimizer = AdamW(model.parameters(), lr=lr)
    best_dev_acc = 0

    # Run for the specified number of epochs
    for epoch in range(args.epochs):
        model.train()
        train_loss = 0
        num_batches = 0

        # STS
        for batch in tqdm(sts_train_dataloader, desc=f'train-{epoch}', disable=TQDM_DISABLE):
            b_ids_1, b_ids_2, b_mask_1, b_mask_2, b_labels = (batch['token_ids_1'], batch['token_ids_2'], 
                                                              batch['attention_mask_1'], batch['attention_mask_2'],
                                                              batch['labels'])

            b_ids_1 = b_ids_1.to(device)
            b_ids_2 = b_ids_2.to(device)
            b_mask_1 = b_mask_1.to(device)
            b_mask_2 = b_mask_2.to(device)
            b_labels = b_labels.to(device)

            # set cosine similarity label to -1 (dissimilar) if similarity score is 0-2; set label to 1 (similar) if score is 3-5
            for i in range(b_labels.size(dim=0)):
                if b_labels[i] <= 2:
                    b_labels[i] = -1
                else:
                    b_labels[i] = 1

            optimizer.zero_grad()
            logits = model.predict_similarity(b_ids_1, b_mask_1, b_ids_2, b_mask_2)
            loss = F.cosine_embedding_loss(logits[0], logits[1], b_labels.view(-1)) / args.batch_size
            loss.requires_grad = True

            loss.backward()
            optimizer.step()

            train_loss += loss.item()
            num_batches += 1

        # SST
        for batch in tqdm(sst_train_dataloader, desc=f'train-{epoch}', disable=TQDM_DISABLE):
            b_ids, b_mask, b_labels = (batch['token_ids'],
                                       batch['attention_mask'], batch['labels'])

            b_ids = b_ids.to(device)
            b_mask = b_mask.to(device)
            b_labels = b_labels.to(device)

            optimizer.zero_grad()
            logits = model.predict_sentiment(b_ids, b_mask)
            loss = F.cross_entropy(logits, b_labels.view(-1), reduction='sum') / args.batch_size

            loss.backward()
            optimizer.step()

            train_loss += loss.item()
            num_batches += 1

        train_loss = train_loss / (num_batches)

        train_acc, train_f1, *_ = model_eval_sst(sst_train_dataloader, model, device)
        dev_acc, dev_f1, *_ = model_eval_sst(sst_dev_dataloader, model, device)

        if dev_acc > best_dev_acc:
            best_dev_acc = dev_acc
            save_model(model, optimizer, args, config, args.filepath)

        print(f"Epoch {epoch}: train loss :: {train_loss :.3f}, train acc :: {train_acc :.3f}, dev acc :: {dev_acc :.3f}")



def test_model(args):
    with torch.no_grad():
        device = torch.device('cuda') if args.use_gpu else torch.device('cpu')
        saved = torch.load(args.filepath)
        config = saved['model_config']

        model = MultitaskBERT(config)
        model.load_state_dict(saved['model'])
        model = model.to(device)
        print(f"Loaded model to test from {args.filepath}")

        test_model_multitask(args, model, device)


def get_args():
    parser = argparse.ArgumentParser()
    parser.add_argument("--sst_train", type=str, default="data/ids-sst-train.csv")
    parser.add_argument("--sst_dev", type=str, default="data/ids-sst-dev.csv")
    parser.add_argument("--sst_test", type=str, default="data/ids-sst-test-student.csv")

    parser.add_argument("--para_train", type=str, default="data/quora-train.csv")
    parser.add_argument("--para_dev", type=str, default="data/quora-dev.csv")
    parser.add_argument("--para_test", type=str, default="data/quora-test-student.csv")

    parser.add_argument("--sts_train", type=str, default="data/sts-train.csv")
    parser.add_argument("--sts_dev", type=str, default="data/sts-dev.csv")
    parser.add_argument("--sts_test", type=str, default="data/sts-test-student.csv")

    parser.add_argument("--seed", type=int, default=11711)
    parser.add_argument("--epochs", type=int, default=10)
    parser.add_argument("--option", type=str,
                        help='pretrain: the BERT parameters are frozen; finetune: BERT parameters are updated',
                        choices=('pretrain', 'finetune'), default="pretrain")
    parser.add_argument("--use_gpu", action='store_true')

    parser.add_argument("--sst_dev_out", type=str, default="predictions/sst-dev-output.csv")
    parser.add_argument("--sst_test_out", type=str, default="predictions/sst-test-output.csv")

    parser.add_argument("--para_dev_out", type=str, default="predictions/para-dev-output.csv")
    parser.add_argument("--para_test_out", type=str, default="predictions/para-test-output.csv")

    parser.add_argument("--sts_dev_out", type=str, default="predictions/sts-dev-output.csv")
    parser.add_argument("--sts_test_out", type=str, default="predictions/sts-test-output.csv")

    # hyper parameters
    parser.add_argument("--batch_size", help='sst: 64, cfimdb: 8 can fit a 12GB GPU', type=int, default=8)
    parser.add_argument("--hidden_dropout_prob", type=float, default=0.3)
    parser.add_argument("--lr", type=float, help="learning rate, default lr for 'pretrain': 1e-3, 'finetune': 1e-5",
                        default=1e-5)

    args = parser.parse_args()
    return args

if __name__ == "__main__":
    args = get_args()
    args.filepath = f'{args.option}-{args.epochs}-{args.lr}-multitask.pt' # save path
    seed_everything(args.seed)  # fix the seed for reproducibility
    train_multitask(args)
    test_model(args)<|MERGE_RESOLUTION|>--- conflicted
+++ resolved
@@ -108,18 +108,11 @@
         '''
         first_tk_1 = self.forward(input_ids=input_ids_1, attention_mask=attention_mask_1)
         first_tk_2 = self.forward(input_ids=input_ids_2, attention_mask=attention_mask_2)
-<<<<<<< HEAD
         return (first_tk_1, first_tk_2)
         # output = torch.cat((first_tk_1, first_tk_2), 1)
         # output = self.fc1(output)
         # output = self.fc2(output)
         # return output
-=======
-        output = torch.concatenate((first_tk_1, first_tk_2, torch.sub(first_tk_1, first_tk_2)), 1)
-        output = self.linear_Wt(output)
-        output = self.softmax(output)
-        return output
->>>>>>> 7cd7fad9
 
 
 
