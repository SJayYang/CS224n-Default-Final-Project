import time, random, numpy as np, argparse, sys, re, os
from types import SimpleNamespace

import pickle
import torch
from torch import nn
import torch.nn.functional as F
from torch.utils.data import DataLoader

from bert import BertModel
from optimizer import AdamW
from tqdm import tqdm

from datasets import SentenceClassificationDataset, SentencePairDataset, \
    load_multitask_data, load_multitask_test_data, MaskedLMDataset

from evaluation import model_eval_sst, test_model_multitask, model_eval_pretrain

sys.path.append('./pcgrad')
from pcgrad import PCGrad


TQDM_DISABLE=False

# fix the random seed
def seed_everything(seed=11711):
    random.seed(seed)
    np.random.seed(seed)
    torch.manual_seed(seed)
    torch.cuda.manual_seed(seed)
    torch.cuda.manual_seed_all(seed)
    torch.backends.cudnn.benchmark = False
    torch.backends.cudnn.deterministic = True


BERT_HIDDEN_SIZE = 768
N_SENTIMENT_CLASSES = 5
N_SIMILARITY_CLASSES = 6
N_TASKS = 3
pretrain_file_path="/home/ubuntu/Github/CS224n-Default-Final-Project/MLMModel.pt"


class MultitaskBERT(nn.Module):
    '''
    This module should use BERT for 3 tasks:

    - Sentiment classification (predict_sentiment)
    - Paraphrase detection (predict_paraphrase)
    - Semantic Textual Similarity (predict_similarity)
    '''
    def __init__(self, config, pretrain_file_path):
        super(MultitaskBERT, self).__init__()
        # You will want to add layers here to perform the downstream tasks.
        # Pretrain mode does not require updating bert paramters.
        with open(pretrain_file_path, 'rb') as f:
            self.bert = pickle.load(f)
        # self.bert.load_state_dict(saved['model'])
        for param in self.bert.parameters():
            if config.option == 'pretrain':
                param.requires_grad = False
            elif config.option == 'finetune':
                param.requires_grad = True
        self.num_labels = 5
        self.sentiments_proj = nn.Linear(config.hidden_size, self.num_labels)
        self.dropout = nn.Dropout(config.hidden_dropout_prob)
        # Linear layer that projects two concatenated [CLS] embeddings into dimensions of just one [CLS] embedding
        self.para_proj = nn.Linear(config.hidden_size * 2, 1)
        self.sim_proj = nn.Linear(config.hidden_size * 2, 1)
        self.cos = nn.CosineSimilarity()
        self.relu = nn.ReLU()
        # Linear layer for Classification Objective Function (SBERT Paper)
        self.linear_Wt = nn.Linear(3 * config.hidden_size, 5)
        self.softmax = nn.Softmax(dim=1)


    def forward(self, input_ids, attention_mask):
        'Takes a batch of sentences and produces embeddings for them.'
        # The final BERT embedding is the hidden state of [CLS] token (the first token)
        # Here, you can start by just returning the embeddings straight from BERT.
        # When thinking of improvements, you can later try modifying this
        # (e.g., by adding other layers).
        first_tk = self.bert(input_ids=input_ids, attention_mask=attention_mask)
        return first_tk


    def predict_sentiment(self, input_ids, attention_mask):
        '''Given a batch of sentences, outputs logits for classifying sentiment.
        There are 5 sentiment classes:
        (0 - negative, 1- somewhat negative, 2- neutral, 3- somewhat positive, 4- positive)
        Thus, your output should contain 5 logits for each sentence.
        '''
        first_tk = self.forward(input_ids=input_ids, attention_mask=attention_mask)
        first_tk = self.dropout(first_tk)
        first_tk = self.sentiments_proj(first_tk)
        return first_tk


    def predict_paraphrase(self,
                           input_ids_1, attention_mask_1,
                           input_ids_2, attention_mask_2):
        '''Given a batch of pairs of sentences, outputs a single logit for predicting whether they are paraphrases.
        Note that your output should be unnormalized (a logit); it will be passed to the sigmoid function
        during evaluation, and handled as a logit by the appropriate loss function.
        '''
        first_tk_1 = self.forward(input_ids=input_ids_1, attention_mask=attention_mask_1)
        first_tk_2 = self.forward(input_ids=input_ids_2, attention_mask=attention_mask_2)
        output = torch.cat((first_tk_1, first_tk_2), 1)
        output = self.dropout(output)
        output = self.para_proj(output)
        # output = self.cos(first_tk_1, first_tk_2)
        # output = self.relu(output)
        return output
        


    def predict_similarity(self,
                           input_ids_1, attention_mask_1,
                           input_ids_2, attention_mask_2):
        '''Given a batch of pairs of sentences, outputs a single logit corresponding to how similar they are.
        Note that your output should be unnormalized (a logit); it will be passed to the sigmoid function
        during evaluation, and handled as a logit by the appropriate loss function.
        '''
        first_tk_1 = self.forward(input_ids=input_ids_1, attention_mask=attention_mask_1)
        first_tk_2 = self.forward(input_ids=input_ids_2, attention_mask=attention_mask_2)
        output = torch.cat((first_tk_1, first_tk_2), 1)
        # output = self.dropout(output)
        # output = self.sim_proj(output)
        output = self.cos(first_tk_1, first_tk_2)
        output = self.relu(output)
        return output


class PretrainedDataBERT(nn.Module):
    '''
        For pretraining BERT on additional datasets
    '''
    def __init__(self, config):
        super(PretrainedDataBERT, self).__init__()
        # You will want to add layers here to perform the downstream tasks.
        # Pretrain mode does not require updating bert paramters.
        self.bert = BertModel.from_pretrained('bert-base-uncased')
        for param in self.bert.parameters():
            if config.option == 'pretrain':
                param.requires_grad = False
            elif config.option == 'finetune':
                param.requires_grad = True
        self.dense = nn.Linear(config.hidden_size, config.hidden_size)
        self.activation = nn.Tanh()
        self.layer_norm = nn.LayerNorm(config.hidden_size)
        self.linear = nn.Linear(config.hidden_size, config.vocab_size, bias=False)

    def predict_masked_tokens(self, input_ids, attention_mask): 
        # Basic MLM architecture
        hidden_states = self.bert(input_ids=input_ids, attention_mask=attention_mask)['last_hidden_state']
        hidden_states = self.dense(hidden_states)
        hidden_states = self.activation(hidden_states)
        hidden_states = self.layer_norm(hidden_states)
        hidden_states = self.linear(hidden_states)
        prediction_scores = torch.nn.functional.log_softmax(hidden_states, dim=-1)
        return prediction_scores

    def forward(self, input_ids, attention_mask):
        'Takes a batch of sentences and produces embeddings for them.'
        # The final BERT embedding is the hidden state of [CLS] token (the first token)
        # Here, you can start by just returning the embeddings straight from BERT.
        # When thinking of improvements, you can later try modifying this
        # (e.g., by adding other layers).
        first_tk = self.bert(input_ids=input_ids, attention_mask=attention_mask)['pooler_output']
        return first_tk




def save_model(model, optimizer, args, config, filepath):
    save_info = {
        'model': model.state_dict(),
        'optim': optimizer.state_dict(),
        'args': args,
        'model_config': config,
        'system_rng': random.getstate(),
        'numpy_rng': np.random.get_state(),
        'torch_rng': torch.random.get_rng_state(),
    }

    torch.save(save_info, filepath)
    print(f"save the model to {filepath}")


def pretrain_task(args):
    device = torch.device('cuda') if args.use_gpu else torch.device('cpu')
    # Load data
    # Create the data and its corresponding datasets and dataloader
    sst_train_data, num_labels, para_train_data, sts_train_data = load_multitask_data(args.sst_train,args.para_train,args.sts_train, split ='train')
    sst_dev_data, num_labels, para_dev_data, sts_dev_data = load_multitask_data(args.sst_dev,args.para_dev,args.sts_dev, split ='train')

    # SST
    sst_train_data = MaskedLMDataset(sst_train_data, args, True)
    sst_dev_data = MaskedLMDataset(sst_dev_data, args, True)

    sst_train_dataloader = DataLoader(sst_train_data, shuffle=True, batch_size=args.batch_size,
                                      collate_fn=sst_train_data.collate_fn)

    sst_dev_dataloader = DataLoader(sst_dev_data, shuffle=True, batch_size=args.batch_size,
                                      collate_fn=sst_dev_data.collate_fn)
    

    # Para
    para_train_data = MaskedLMDataset(para_train_data, args, False)
    para_dev_data = MaskedLMDataset(para_dev_data, args, False)

    para_train_dataloader = DataLoader(para_train_data, shuffle=True, batch_size=args.batch_size,
                                      collate_fn=para_train_data.collate_fn)
    
    para_dev_dataloader = DataLoader(para_dev_data, shuffle=True, batch_size=args.batch_size,
                                      collate_fn=para_dev_data.collate_fn)
    
    # STS
    sts_train_data = MaskedLMDataset(sts_train_data, args, False)
    sts_dev_data = MaskedLMDataset(sts_dev_data, args, False)

    sts_train_dataloader = DataLoader(sts_train_data, shuffle=True, batch_size=args.batch_size,
                                      collate_fn=sts_train_data.collate_fn)
    sts_dev_dataloader = DataLoader(sts_dev_data, shuffle=False, batch_size=args.batch_size,
                                    collate_fn=sts_dev_data.collate_fn)


    # Init model
    config = {'hidden_dropout_prob': args.hidden_dropout_prob,
              'num_labels': num_labels,
              'hidden_size': 768,
              'data_dir': '.',
              'vocab_size': 30522,
              'option': args.option}

    config = SimpleNamespace(**config)

    model = PretrainedDataBERT(config)
    model = model.to(device)

    lr = args.lr
    optimizer = AdamW(model.parameters(), lr=lr)
    best_dev_acc = 0

    loss_fn = nn.CrossEntropyLoss(ignore_index=-100)
    # Think about CrossEntropy

    for epoch in range(args.epochs):
        model.train()
        train_loss = 0
        num_batches = 0

        for sst_train, para_train, sts_train in tqdm(zip(sst_train_dataloader, para_train_dataloader, sts_train_dataloader),
                                                     total=min([len(sst_train_dataloader), len(para_train_dataloader), len(sts_train_dataloader)]),
                                                     desc=f'train-{epoch}', disable=TQDM_DISABLE):
            
            #SST
            sst_b_ids, sst_b_mask, sst_b_labels = (sst_train['token_ids'],
                                       sst_train['attention_mask'], sst_train['labels'])

            sst_b_ids = sst_b_ids.to(device)
            sst_b_mask = sst_b_mask.to(device)
            sst_b_labels = sst_b_labels.to(device)

            optimizer.zero_grad()
            logits = model.predict_masked_tokens(sst_b_ids, sst_b_mask)
            loss = loss_fn(logits.view(-1, config.vocab_size), sst_b_labels.view(-1)) / args.batch_size

            loss.backward()
            num_batches += 1
            train_loss += loss.item()
            
            #Para
            para_b_ids, para_b_mask, para_b_labels = (para_train['token_ids'], 
                                                      para_train['attention_mask'], para_train['labels'])

            para_b_ids = para_b_ids.to(device)
            para_b_mask = para_b_mask.to(device)
            para_b_labels = para_b_labels.to(device)

            logits = model.predict_masked_tokens(para_b_ids, para_b_mask)
            loss = loss_fn(logits.view(-1, config.vocab_size), para_b_labels.view(-1)) / args.batch_size

            loss.backward()
            num_batches += 1
            train_loss += loss.item()

            # STS
            sts_b_ids, sts_b_mask, sts_b_labels = (sts_train['token_ids'], sts_train['attention_mask'], sts_train['labels'])

            sts_b_ids = sts_b_ids.to(device)
            sts_b_mask = sts_b_mask.to(device)
            sts_b_labels = sts_b_labels.to(device)

            logits = model.predict_masked_tokens(sts_b_ids, sts_b_mask)
            loss = loss_fn(logits.view(-1, config.vocab_size), sts_b_labels.view(-1)) / args.batch_size

            loss.backward()
            num_batches += 1
            train_loss += loss.item()

            optimizer.step()

        train_loss = train_loss / (num_batches)

        train_acc, train_f1, *_ = model_eval_pretrain(sst_train_dataloader, model, device)
        dev_acc, train_f1, *_ = model_eval_pretrain(sst_dev_dataloader, model, device)

        if dev_acc > best_dev_acc:
            best_dev_acc = dev_acc
            with open(pretrain_file_path, 'wb') as f:
                pickle.dump(model, f)

        print(f"Epoch {epoch}: train loss :: {train_loss :.3f}, train acc :: {train_acc :.3f}")

## Currently only trains on sst dataset
def train_multitask(args, pretrain_file_path):
    device = torch.device('cuda') if args.use_gpu else torch.device('cpu')
    # Load data
    # Create the data and its corresponding datasets and dataloader
    sst_train_data, num_labels, para_train_data, sts_train_data = load_multitask_data(args.sst_train,args.para_train,args.sts_train, split ='train')
    sst_dev_data, num_labels, para_dev_data, sts_dev_data = load_multitask_data(args.sst_dev,args.para_dev,args.sts_dev, split ='train')

    # SST
    sst_train_data = SentenceClassificationDataset(sst_train_data, args)
    sst_dev_data = SentenceClassificationDataset(sst_dev_data, args)

    sst_train_dataloader = DataLoader(sst_train_data, shuffle=True, batch_size=args.batch_size,
                                      collate_fn=sst_train_data.collate_fn)
    sst_dev_dataloader = DataLoader(sst_dev_data, shuffle=False, batch_size=args.batch_size,
                                    collate_fn=sst_dev_data.collate_fn)
    
    # Paraphase
    para_train_data = SentencePairDataset(para_train_data, args)
    para_dev_data = SentencePairDataset(para_dev_data, args)

    para_train_dataloader = DataLoader(para_train_data, shuffle=True, batch_size=args.batch_size,
                                       collate_fn=para_train_data.collate_fn)
    para_dev_dataloader = DataLoader(para_dev_data, shuffle=False, batch_size=args.batch_size,
                                     collate_fn=para_dev_data.collate_fn)

    # STS
    sts_train_data = SentencePairDataset(sts_train_data, args)
    sts_dev_data = SentencePairDataset(sts_dev_data, args)

    sts_train_dataloader = DataLoader(sts_train_data, shuffle=True, batch_size=args.batch_size,
                                      collate_fn=sts_train_data.collate_fn)
    sts_dev_dataloader = DataLoader(sts_dev_data, shuffle=False, batch_size=args.batch_size,
                                    collate_fn=sts_dev_data.collate_fn)

    # Init model
    config = {'hidden_dropout_prob': args.hidden_dropout_prob,
              'num_labels': num_labels,
              'hidden_size': 768,
              'data_dir': '.',
              'option': args.option}

    config = SimpleNamespace(**config)

    model = MultitaskBERT(config, pretrain_file_path)
    model = model.to(device)

    lr = args.lr
    optimizer = PCGrad(AdamW(model.parameters(), lr=lr))
    best_dev_acc = 0

    # Run for the specified number of epochs
    for epoch in range(args.epochs):
        model.train()
        train_loss = 0
        num_batches = 0

        for sst_train, para_train, sts_train in tqdm(zip(sst_train_dataloader, para_train_dataloader, sts_train_dataloader),
                                                     total=min([len(sst_train_dataloader), len(para_train_dataloader), len(sts_train_dataloader)]),
                                                     desc=f'train-{epoch}', disable=TQDM_DISABLE):
            iter_loss = 0
            losses = []
            
            # zero out gradients
            optimizer.zero_grad()
            
            # SST
            sst_b_ids, sst_b_mask, sst_b_labels = (sst_train['token_ids'],
                                       sst_train['attention_mask'], sst_train['labels'])

            sst_b_ids = sst_b_ids.to(device)
            sst_b_mask = sst_b_mask.to(device)
            sst_b_labels = sst_b_labels.to(device)

            logits = model.predict_sentiment(sst_b_ids, sst_b_mask)
            loss = F.cross_entropy(logits, sst_b_labels.view(-1), reduction='sum') / args.batch_size

            losses.append(loss)
            # loss.backward()

            iter_loss += loss.item()
            num_batches += 1

            # Paraphrase
            para_b_ids_1, para_b_ids_2, para_b_mask_1, para_b_mask_2, para_b_labels = (para_train['token_ids_1'], para_train['token_ids_2'], 
                                                              para_train['attention_mask_1'], para_train['attention_mask_2'],
                                                              para_train['labels'])

            para_b_ids_1 = para_b_ids_1.to(device)
            para_b_ids_2 = para_b_ids_2.to(device)
            para_b_mask_1 = para_b_mask_1.to(device)
            para_b_mask_2 = para_b_mask_2.to(device)
            para_b_labels = para_b_labels.to(device)

            logits = model.predict_paraphrase(para_b_ids_1, para_b_mask_1, para_b_ids_2, para_b_mask_2)
            normalized_logits = torch.sigmoid(logits)
            loss = F.binary_cross_entropy(torch.squeeze(normalized_logits, dim=1), para_b_labels.view(-1).float(), reduction='sum') / args.batch_size

            losses.append(loss)
            # loss.backward()

            iter_loss += loss.item()
            num_batches += 1

            # STS
            sts_b_ids_1, sts_b_ids_2, sts_b_mask_1, sts_b_mask_2, sts_b_labels = (sts_train['token_ids_1'], sts_train['token_ids_2'], 
                                                              sts_train['attention_mask_1'], sts_train['attention_mask_2'],
                                                              sts_train['labels'])

            sts_b_ids_1 = sts_b_ids_1.to(device)
            sts_b_ids_2 = sts_b_ids_2.to(device)
            sts_b_mask_1 = sts_b_mask_1.to(device)
            sts_b_mask_2 = sts_b_mask_2.to(device)
            sts_b_labels = sts_b_labels.to(device)

<<<<<<< HEAD
            logits = model.predict_similarity(sts_b_ids_1, sts_b_mask_1, sts_b_ids_2, sts_b_mask_2)
            # rescaled_logits = torch.sigmoid(logits) * (N_SIMILARITY_CLASSES - 1)
            rescaled_logits = logits * (N_SIMILARITY_CLASSES - 1)
            loss = F.mse_loss(rescaled_logits, sts_b_labels.view(-1).float(), reduction='sum') / args.batch_size
=======
            
            first_tk_1 = model.forward(input_ids=sts_b_ids_1, attention_mask=sts_b_mask_1)
            first_tk_2 = model.forward(input_ids=sts_b_ids_2, attention_mask=sts_b_mask_2)
            
            loss = F.cosine_embedding_loss(first_tk_1, first_tk_2, sts_b_labels.view(-1)) / args.batch_size
            # loss.requires_grad = True
>>>>>>> 4663a22b

            losses.append(loss)
            # loss.backward()

            iter_loss += loss.item()
            num_batches += 1
            

            optimizer.pc_backward(losses)
            optimizer.step()
            train_loss += iter_loss / N_TASKS
     

        train_loss = train_loss / (num_batches)

        train_acc, train_f1, *_ = model_eval_sst(sst_train_dataloader, model, device)
        dev_acc, dev_f1, *_ = model_eval_sst(sst_dev_dataloader, model, device)

        if dev_acc > best_dev_acc:
            best_dev_acc = dev_acc
            save_model(model, optimizer.optimizer, args, config, args.filepath)

        print(f"Epoch {epoch}: train loss :: {train_loss :.3f}, train acc :: {train_acc :.3f}, dev acc :: {dev_acc :.3f}")



def test_model(args, pretrain_file_path):
    with torch.no_grad():
        device = torch.device('cuda') if args.use_gpu else torch.device('cpu')
        saved = torch.load(args.filepath)
        config = saved['model_config']

        model = MultitaskBERT(config, pretrain_file_path)
        model.load_state_dict(saved['model'])
        model = model.to(device)
        print(f"Loaded model to test from {args.filepath}")

        test_model_multitask(args, model, device)


def get_args():
    parser = argparse.ArgumentParser()
    parser.add_argument("--sst_train", type=str, default="data/ids-sst-train.csv")
    parser.add_argument("--sst_dev", type=str, default="data/ids-sst-dev.csv")
    parser.add_argument("--sst_test", type=str, default="data/ids-sst-test-student.csv")

    parser.add_argument("--para_train", type=str, default="data/quora-train.csv")
    parser.add_argument("--para_dev", type=str, default="data/quora-dev.csv")
    parser.add_argument("--para_test", type=str, default="data/quora-test-student.csv")

    parser.add_argument("--sts_train", type=str, default="data/sts-train.csv")
    parser.add_argument("--sts_dev", type=str, default="data/sts-dev.csv")
    parser.add_argument("--sts_test", type=str, default="data/sts-test-student.csv")

    parser.add_argument("--seed", type=int, default=11711)
    parser.add_argument("--epochs", type=int, default=10)
    parser.add_argument("--option", type=str,
                        help='pretrain: the BERT parameters are frozen; finetune: BERT parameters are updated',
                        choices=('pretrain', 'finetune'), default="pretrain")
    parser.add_argument("--use_gpu", action='store_true')

    parser.add_argument("--sst_dev_out", type=str, default="predictions/sst-dev-output.csv")
    parser.add_argument("--sst_test_out", type=str, default="predictions/sst-test-output.csv")

    parser.add_argument("--para_dev_out", type=str, default="predictions/para-dev-output.csv")
    parser.add_argument("--para_test_out", type=str, default="predictions/para-test-output.csv")

    parser.add_argument("--sts_dev_out", type=str, default="predictions/sts-dev-output.csv")
    parser.add_argument("--sts_test_out", type=str, default="predictions/sts-test-output.csv")

    # hyper parameters
    parser.add_argument("--batch_size", help='sst: 64, cfimdb: 8 can fit a 12GB GPU', type=int, default=8)
    parser.add_argument("--hidden_dropout_prob", type=float, default=0.3)
    parser.add_argument("--lr", type=float, help="learning rate, default lr for 'pretrain': 1e-3, 'finetune': 1e-5",
                        default=1e-5)

    args = parser.parse_args()
    return args

if __name__ == "__main__":
    args = get_args()
    args.filepath = f'{args.option}-{args.epochs}-{args.lr}-multitask.pt' # save path
    seed_everything(args.seed)  # fix the seed for reproducibility
    pretrain_task(args)
    train_multitask(args, pretrain_file_path)
    test_model(args, pretrain_file_path)<|MERGE_RESOLUTION|>--- conflicted
+++ resolved
@@ -427,19 +427,10 @@
             sts_b_mask_2 = sts_b_mask_2.to(device)
             sts_b_labels = sts_b_labels.to(device)
 
-<<<<<<< HEAD
             logits = model.predict_similarity(sts_b_ids_1, sts_b_mask_1, sts_b_ids_2, sts_b_mask_2)
             # rescaled_logits = torch.sigmoid(logits) * (N_SIMILARITY_CLASSES - 1)
             rescaled_logits = logits * (N_SIMILARITY_CLASSES - 1)
             loss = F.mse_loss(rescaled_logits, sts_b_labels.view(-1).float(), reduction='sum') / args.batch_size
-=======
-            
-            first_tk_1 = model.forward(input_ids=sts_b_ids_1, attention_mask=sts_b_mask_1)
-            first_tk_2 = model.forward(input_ids=sts_b_ids_2, attention_mask=sts_b_mask_2)
-            
-            loss = F.cosine_embedding_loss(first_tk_1, first_tk_2, sts_b_labels.view(-1)) / args.batch_size
-            # loss.requires_grad = True
->>>>>>> 4663a22b
 
             losses.append(loss)
             # loss.backward()
